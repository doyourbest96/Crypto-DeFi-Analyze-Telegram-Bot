import logging
import asyncio
from typing import Dict, List, Optional, Any
import re
from web3 import Web3
from web3.exceptions import InvalidAddress, ContractLogicError

from config import WEB3_PROVIDER_URI_KEY

from datetime import datetime, timedelta

from data.database import (
    get_all_active_tracking_subscriptions,
    get_token_profitable_wallets,
)

from services.notification import (
    send_tracking_notification,
    format_wallet_activity_notification,
    format_token_deployment_notification,
    format_profitable_wallet_notification
)

<<<<<<< HEAD
# from utils import get_token_info

=======
>>>>>>> 25a49970
# Configure web3 connection
# This would be replaced with your actual blockchain node connection
w3_eth = Web3(Web3.HTTPProvider("https://mainnet.infura.io/v3/29bb8bd1892e49eb8af5cea9060caa4e"))
w3_base = Web3(Web3.HTTPProvider('https://mainnet.base.org'))
w3_bsc = Web3(Web3.HTTPProvider('https://bsc-dataseed.binance.org/'))

ERC20_ABI = [
    {
        "constant": True,
        "inputs": [],
        "name": "name",
        "outputs": [{"name": "", "type": "string"}],
        "payable": False,
        "stateMutability": "view",
        "type": "function"
    },
    {
        "constant": True,
        "inputs": [],
        "name": "symbol",
        "outputs": [{"name": "", "type": "string"}],
        "payable": False,
        "stateMutability": "view",
        "type": "function"
    },
    {
        "constant": True,
        "inputs": [],
        "name": "decimals",
        "outputs": [{"name": "", "type": "uint8"}],
        "payable": False,
        "stateMutability": "view",
        "type": "function"
    }
]

async def is_valid_address(address: str) -> bool:
    if not address:
        return False
    
    return Web3.is_address(address)
async def is_valid_token_contract(address: str, chain: str) -> bool:
    if not await is_valid_address(address):
        logging.warning(f"Invalid address format: {address}")
        return False

    w3 = get_web3_provider(chain)

    try:
        checksum_address = w3.to_checksum_address(address.lower())
        code = w3.eth.get_code(checksum_address)

        if code == b'' or code == b'0x':
            logging.info("Address has no contract code.")
            return False

        contract = w3.eth.contract(address=checksum_address, abi=ERC20_ABI)

        try:
            symbol = contract.functions.symbol().call()
            logging.info(f"Token symbol: {symbol}")
        except Exception as e:
            logging.warning(f"Couldn't get token symbol: {e}")

        try:
            name = contract.functions.name().call()
            logging.info(f"Token name: {name}")
            return True
        except Exception as e:
            logging.warning(f"Couldn't get token name: {e}")

        try:
            decimals = contract.functions.decimals().call()
            logging.info(f"Token decimals: {decimals}")
            return True
        except Exception as e:
            logging.warning(f"Couldn't get token decimals: {e}")

        logging.warning("Address has code but no ERC-20 behavior.")
        return False

    except Exception as e:
        logging.error(f"Error validating token contract: {e}")
        return False
    
async def is_valid_wallet_address(address: str, chain:str) -> bool:
    """
    Validate if the provided address is a wallet (not a contract)
    
    Args:
        address: The address to validate
        chain: The blockchain network (eth, base, bsc)
    
    Returns:
        bool: True if the address is a valid wallet, False otherwise
    """
    # First check if it's a valid address
    if not await is_valid_address(address):
        return False
    
    w3 = get_web3_provider(chain)
    
    try:
        checksum_address = w3.to_checksum_address(address.lower())
        code = w3.eth.get_code(checksum_address)
        # If there's no code, it's a regular wallet address
        return code == b'' or code == '0x'
    except Exception as e:
        logging.error(f"Error validating wallet address on {chain}: {e}")
        # Return True if the format is correct but web3 validation fails
        # This is a fallback to prevent false negatives due to connection issues
        return True

def get_web3_provider(chain: str):
    """
    Get the appropriate Web3 provider for the specified chain
    
    Args:
        chain: The blockchain network (eth, base, bsc)
    
    Returns:
        Web3: The Web3 provider for the specified chain
    """
    if chain == "eth":
        return w3_eth
    elif chain == "base":
        return w3_base
    elif chain == "bsc":
        return w3_bsc
    else:
        logging.warning(f"Unknown chain '{chain}', defaulting to Ethereum")
        return w3_eth

def check_providers():
    """Check if all blockchain providers are connected"""
    eth_connected = w3_eth.is_connected()
    base_connected = w3_base.is_connected()
    bsc_connected = w3_bsc.is_connected()
    
    if not (eth_connected and base_connected and bsc_connected):
        logging.warning(f"Provider connection status: ETH: {eth_connected}, BASE: {base_connected}, BSC: {bsc_connected}")
    
    return eth_connected, base_connected, bsc_connected


async def get_recent_transactions(
    wallet_address: str, 
    token_address: Optional[str] = None,
    from_time: Optional[datetime] = None
) -> List[Dict[str, Any]]:
    """
    Get recent transactions for a wallet, optionally filtered by token
    
    Args:
        wallet_address: The wallet address to get transactions for
        token_address: Optional token address to filter transactions
        from_time: Optional datetime to get transactions after
        
    Returns:
        List of transaction dictionaries
    """
    logging.info(f"Getting recent transactions for wallet {wallet_address}")
    
    try:
        # Initialize Web3 connection
        w3 = Web3(Web3.HTTPProvider(WEB3_PROVIDER_URI_KEY))
        
        # Normalize addresses
        wallet_address = w3.to_checksum_address(wallet_address)
        if token_address:
            token_address = w3.to_checksum_address(token_address)
        
        # In a real implementation, you would:
        # 1. Query blockchain or indexer API for transactions
        # 2. Filter by token_address if provided
        # 3. Filter by timestamp if from_time is provided
        
        # For now, return mock data
        mock_transactions = []
        
        # Mock a token transfer transaction
        mock_token_tx = {
            'hash': f"0x{wallet_address[2:10]}000000000000000000000000",
            'from': wallet_address,
            'to': "0x1234567890123456789012345678901234567890",
            'value': 0,  # ETH value is 0 for token transfers
            'timestamp': datetime.now().strftime('%Y-%m-%d %H:%M:%S'),
            'is_token_transfer': True,
            'token_address': token_address or "0xA0b86991c6218b36c1d19D4a2e9Eb0cE3606eB48",  # USDC if none provided
            'token_symbol': "USDC",
            'amount': 1000.0,
            'value_usd': 1000.0,
            'is_buy': True
        }
        mock_transactions.append(mock_token_tx)
        
        # Mock a contract creation transaction
        mock_contract_tx = {
            'hash': f"0x{wallet_address[2:10]}111111111111111111111111",
            'from': wallet_address,
            'to': None,  # Contract creation has no 'to' address
            'value': 0,
            'timestamp': datetime.now().strftime('%Y-%m-%d %H:%M:%S'),
            'is_contract_creation': True,
            'contract_address': "0x9876543210987654321098765432109876543210",
            'contract_type': "ERC20"
        }
        mock_transactions.append(mock_contract_tx)
        
        # Filter by time if needed
        if from_time:
            # In a real implementation, you would filter by timestamp
            pass
        
        return mock_transactions
        
    except Exception as e:
        logging.error(f"Error getting recent transactions: {e}")
        return []

def is_token_transfer(tx: Dict[str, Any]) -> bool:
    """
    Check if a transaction is a token transfer
    
    Args:
        tx: Transaction dictionary
        
    Returns:
        True if the transaction is a token transfer, False otherwise
    """
    # In a real implementation, you would:
    # 1. Check if the transaction has token transfer event logs
    # 2. Look for ERC20 Transfer events
    
    # For now, use a simple flag in our mock data
    return tx.get('is_token_transfer', False)

def is_contract_creation(tx: Dict[str, Any]) -> bool:
    """
    Check if a transaction is a contract creation
    
    Args:
        tx: Transaction dictionary
        
    Returns:
        True if the transaction is a contract creation, False otherwise
    """
    # In a real implementation, you would:
    # 1. Check if 'to' is None or empty
    # 2. Verify that a contract address was created
    
    # For now, use a simple flag in our mock data
    return tx.get('is_contract_creation', False)

# Keep track of processed transactions to avoid duplicate notifications
processed_txs = set()

async def start_blockchain_monitor():
    """Start the blockchain monitor as a background task"""
    logging.info("Starting blockchain monitor...")
    asyncio.create_task(monitor_blockchain_events())

async def monitor_blockchain_events():
    """Background task to monitor blockchain events and send notifications"""
    logging.info("Blockchain monitor running")

    from utils import get_token_info
    
    from utils import get_token_info
    
    # Keep track of processed transactions to avoid duplicate notifications
    processed_txs = set()
    
    while True:
        try:
            # Get all active tracking subscriptions
            subscriptions = get_all_active_tracking_subscriptions()
            
            if not subscriptions:
                # No active subscriptions, sleep and check again later
                await asyncio.sleep(60)
                continue
            
            # Group subscriptions by address for efficient querying
            tracked_wallets = {}
            tracked_tokens = {}
            
            for sub in subscriptions:
                if sub.tracking_type in ["wallet_trades", "token_deployments"]:
                    if sub.target_address not in tracked_wallets:
                        tracked_wallets[sub.target_address] = []
                    tracked_wallets[sub.target_address].append(sub)
                elif sub.tracking_type == "token_profitable_wallets":
                    if sub.target_address not in tracked_tokens:
                        tracked_tokens[sub.target_address] = []
                    tracked_tokens[sub.target_address].append(sub)
            
            # Check for new transactions for tracked wallets
            for wallet_address, subs in tracked_wallets.items():
                # Get transactions from the last 10 minutes
                recent_txs = await get_recent_transactions(
                    wallet_address, 
                    from_time=datetime.now() - timedelta(minutes=10)
                )
                
                for tx in recent_txs:
                    # Skip already processed transactions
                    tx_hash = tx.get('hash')
                    if tx_hash in processed_txs:
                        continue
                    
                    # Mark as processed
                    processed_txs.add(tx_hash)
                    
                    # Process each transaction
                    if is_token_transfer(tx):
                        # Notify users tracking wallet trades
                        for sub in subs:
                            if sub.tracking_type == "wallet_trades":
                                token_info = await get_token_info(tx['token_address'])
                                tx['token_name'] = token_info.get('symbol', 'Unknown Token')
                                
                                message = format_wallet_activity_notification(
                                    wallet_address=wallet_address,
                                    tx_data=tx
                                )
                                
                                await send_tracking_notification(sub.user_id, message)
                    
                    elif is_contract_creation(tx):
                        # Notify users tracking token deployments
                        for sub in subs:
                            if sub.tracking_type == "token_deployments":
                                message = format_token_deployment_notification(
                                    deployer_address=wallet_address,
                                    contract_address=tx['contract_address'],
                                    timestamp=tx['timestamp']
                                )
                                
                                await send_tracking_notification(sub.user_id, message)
            
            # Check for transactions involving tracked tokens
            for token_address, subs in tracked_tokens.items():
                # Get profitable wallets for this token
                profitable_wallets = await get_token_profitable_wallets(token_address)
                
                # Get token info once for all notifications
                token_info = await get_token_info(token_address)
                token_name = token_info.get('symbol', 'Unknown Token')
                
                # Check for recent transactions by these wallets
                for wallet in profitable_wallets:
                    wallet_address = wallet['address']
                    
                    # Get transactions involving this token from the last 10 minutes
                    recent_txs = await get_recent_transactions(
                        wallet_address=wallet_address,
                        token_address=token_address,
                        from_time=datetime.now() - timedelta(minutes=10)
                    )
                    
                    for tx in recent_txs:
                        # Skip already processed transactions
                        tx_hash = tx.get('hash')
                        if tx_hash in processed_txs:
                            continue
                        
                        # Mark as processed
                        processed_txs.add(tx_hash)
                        
                        # Notify users tracking profitable wallets
                        for sub in subs:
                            message = format_profitable_wallet_notification(
                                wallet_address=wallet_address,
                                token_name=token_name,
                                tx_data=tx
                            )
                            
                            await send_tracking_notification(sub.user_id, message)
            
            # Limit the size of processed_txs to prevent memory issues
            if len(processed_txs) > 10000:
                # Keep only the 5000 most recent transactions
                processed_txs_list = list(processed_txs)
                processed_txs = set(processed_txs_list[-5000:])
            
            # Sleep before next check
            await asyncio.sleep(60)  # Check every minute
            
        except Exception as e:
            logging.error(f"Error in blockchain monitor: {e}")
            # Sleep before retrying
            await asyncio.sleep(60)<|MERGE_RESOLUTION|>--- conflicted
+++ resolved
@@ -21,11 +21,6 @@
     format_profitable_wallet_notification
 )
 
-<<<<<<< HEAD
-# from utils import get_token_info
-
-=======
->>>>>>> 25a49970
 # Configure web3 connection
 # This would be replaced with your actual blockchain node connection
 w3_eth = Web3(Web3.HTTPProvider("https://mainnet.infura.io/v3/29bb8bd1892e49eb8af5cea9060caa4e"))
